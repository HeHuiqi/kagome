--- conflicted
+++ resolved
@@ -282,13 +282,8 @@
       if (res.has_error()
           && res
                  != outcome::failure(
-<<<<<<< HEAD
                         transaction_pool::TransactionPoolError::TX_NOT_FOUND)) {
         return res.error();
-=======
-                     transaction_pool::TransactionPoolError::TX_NOT_FOUND)) {
-        return res;
->>>>>>> d0eb711e
       }
     }
 
