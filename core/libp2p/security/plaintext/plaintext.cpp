--- conflicted
+++ resolved
@@ -73,7 +73,6 @@
                               .pubkey = idmgr_->getKeyPair().publicKey,
                               .peer_id = idmgr_->getId()}),
                           conn,
-<<<<<<< HEAD
                           cb);
 
     auto out_msg = out_msg_res.value();
@@ -99,17 +98,6 @@
         std::cout << "Plaintext: wrote " << res.value() << " bytes\n";
       });
     });
-=======
-                          cb)
-    conn->write(out_msg.value(),
-                out_msg.value().size(),
-                [cb{std::move(cb)}, conn](auto &&res) {
-                  if (res.has_error()) {
-                    (void)conn->close();
-                    cb(Error::EXCHANGE_SEND_ERROR);
-                  }
-                });
->>>>>>> ede708f5
   }
 
   void Plaintext::receiveExchangeMsg(
@@ -123,7 +111,6 @@
         *read_bytes,
         kMaxMsgSize,
         [self{shared_from_this()}, conn, p, cb{std::move(cb)}, read_bytes](
-<<<<<<< HEAD
             auto &&r) {
           auto bytes_size = (static_cast<uint32_t>(read_bytes->at(0)) << 24u)
                             + (static_cast<uint32_t>(read_bytes->at(1)) << 16u)
@@ -143,19 +130,11 @@
 
   void Plaintext::readCallback(
       std::shared_ptr<connection::RawConnection> conn,  // NOLINT
-=======
-            auto &&r) { self->readCallback(conn, p, cb, read_bytes, r); });
-  }
-
-  void Plaintext::readCallback(
-      std::shared_ptr<connection::RawConnection> conn,  // NOLINT (conn moved)
->>>>>>> ede708f5
       const MaybePeerId &p,
       const SecConnCallbackFunc &cb,
       const std::shared_ptr<std::vector<uint8_t>> &read_bytes,
       outcome::result<size_t> read_call_res) const {
     PLAINTEXT_OUTCOME_TRY(r, read_call_res, conn, cb)
-<<<<<<< HEAD
     size_t read_num = r.value();
     std::cout << "Plaintext: callback: read " << read_num << " bytes\n";
 
@@ -179,21 +158,6 @@
       if (received_pid != p.value()) {
         conn->close();
         return cb(Error::INVALID_PEER_ID);
-=======
-    PLAINTEXT_OUTCOME_TRY(
-        in_exchange_msg, marshaller_->unmarshal(*read_bytes), conn, cb)
-    auto received_pid = in_exchange_msg.value().peer_id;
-    auto pkey = in_exchange_msg.value().pubkey;
-    auto derived_pid = peer::PeerId::fromPublicKey(pkey);
-    if (received_pid != derived_pid) {
-      (void)conn->close();
-      cb(Error::INVALID_PEER_ID);
-    }
-    if (p.has_value()) {
-      if (received_pid != p.value()) {
-        (void)conn->close();
-        cb(Error::INVALID_PEER_ID);
->>>>>>> ede708f5
       }
     }
 
