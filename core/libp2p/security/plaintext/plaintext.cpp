/**
 * Copyright Soramitsu Co., Ltd. All Rights Reserved.
 * SPDX-License-Identifier: Apache-2.0
 */

#include "libp2p/security/plaintext/plaintext.hpp"

#include <functional>

#include "libp2p/peer/peer_id.hpp"
#include "libp2p/security/error.hpp"
#include "libp2p/security/plaintext/plaintext_connection.hpp"

#define PLAINTEXT_OUTCOME_TRY(name, res, conn, cb) \
  auto name = (res);                               \
  if (name.has_error()) {                          \
    conn->close();                                 \
    cb(name.error());                              \
    return;                                        \
  }

OUTCOME_CPP_DEFINE_CATEGORY(libp2p::security, Plaintext::Error, e) {
  using E = libp2p::security::Plaintext::Error;
  switch (e) {
    case E::EXCHANGE_SEND_ERROR:
      return "Error occured while sending Exchange message to the peer";
    case E::EXCHANGE_RECEIVE_ERROR:
      return "Error occured while receiving Exchange message to the peer";
    case E::INVALID_PEER_ID:
      return "Received peer id doesn't match actual peer id";
    case E::EMPTY_PEER_ID:
      return "Peer Id isn't present in the remote peer multiaddr";
  }
  return "Unknown error";
}

namespace libp2p::security {

  Plaintext::Plaintext(
      std::shared_ptr<plaintext::ExchangeMessageMarshaller> marshaller,
      std::shared_ptr<peer::IdentityManager> idmgr)
      : marshaller_(std::move(marshaller)), idmgr_(std::move(idmgr)) {
    BOOST_ASSERT(marshaller_);
    BOOST_ASSERT(idmgr_);
  }

  peer::Protocol Plaintext::getProtocolId() const {
    // TODO(akvinikym) 29.05.19: think about creating SecurityProtocolRegister
    return "/plaintext/2.0.0";
  }

  void Plaintext::secureInbound(
      std::shared_ptr<connection::RawConnection> inbound,
      SecConnCallbackFunc cb) {
    sendExchangeMsg(inbound, cb);
    receiveExchangeMsg(inbound, boost::none, cb);
  }

  void Plaintext::secureOutbound(
      std::shared_ptr<connection::RawConnection> outbound,
<<<<<<< HEAD
      const peer::PeerId &p,
=======
      const peer::PeerId& p,
>>>>>>> 392cce13
      SecConnCallbackFunc cb) {
    sendExchangeMsg(outbound, cb);
    receiveExchangeMsg(outbound, p, cb);
  }

  void Plaintext::sendExchangeMsg(
<<<<<<< HEAD
      const std::shared_ptr<connection::RawConnection> &conn,
      SecConnCallbackFunc cb) const {
    auto public_key = idmgr_->getId().toBase58();

    PLAINTEXT_OUTCOME_TRY(out_msg_res,
=======
      const std::shared_ptr<connection::RawConnection>& conn,
      SecConnCallbackFunc cb) const {
    PLAINTEXT_OUTCOME_TRY(out_msg,
>>>>>>> 392cce13
                          marshaller_->marshal(plaintext::ExchangeMessage{
                              .pubkey = idmgr_->getKeyPair().publicKey,
                              .peer_id = idmgr_->getId()}),
                          conn,
                          cb);
<<<<<<< HEAD

    auto out_msg = out_msg_res.value();
    auto len = out_msg.size();

    auto b3 = (uint8_t)(len >> 24);
    auto b2 = (uint8_t)(len >> 16);
    auto b1 = (uint8_t)(len >> 8);
    auto b0 = (uint8_t)(len >> 0);

    conn->write(std::vector<uint8_t>{b3, b2, b1, b0},
                4,
                [out_msg, conn, cb{std::move(cb)}](auto &&res) {
=======
    conn->write(out_msg.value(),
                out_msg.value().size(),
                [cb{std::move(cb)}, conn](auto &&res) {
>>>>>>> 392cce13
                  if (res.has_error()) {
                    conn->close();
                    cb(Error::EXCHANGE_SEND_ERROR);
                  }
<<<<<<< HEAD

                  conn->write(out_msg, out_msg.size(), [cb, conn](auto &&res) {
                    if (res.has_error()) {
                      conn->close();
                      cb(Error::EXCHANGE_SEND_ERROR);
                    }
                  });
                });
  }

  uint32_t deserialize_uint32(gsl::span<uint8_t> buf) {
    uint32_t *x = (uint32_t *)buf.data();  // NOLINT
    return *x;                             // NOLINT
  }

  void Plaintext::receiveExchangeMsg(
      const std::shared_ptr<connection::RawConnection> &conn,
      const MaybePeerId &p,
      SecConnCallbackFunc cb) const {
    constexpr size_t kMaxMsgSize = 4;  // we read uint32_t first
    auto read_bytes = std::make_shared<std::vector<uint8_t>>(kMaxMsgSize);

=======
                });
  }

  void Plaintext::receiveExchangeMsg(
      const std::shared_ptr<connection::RawConnection> &conn,
      const MaybePeerId& p,
      SecConnCallbackFunc cb) const {
    constexpr size_t kMaxMsgSize = 10000;
    auto read_bytes = std::make_shared<std::vector<uint8_t>>(kMaxMsgSize);
>>>>>>> 392cce13
    conn->readSome(
        *read_bytes,
        kMaxMsgSize,
        [self{shared_from_this()}, conn, p, cb{std::move(cb)}, read_bytes](
<<<<<<< HEAD
            auto &&r) {
          auto bytes_size = deserialize_uint32(*read_bytes);

          auto received_bytes = std::make_shared<std::vector<uint8_t>>(10000);
          conn->readSome(*received_bytes,
                         received_bytes->size(),
                         [self, conn, p, cb, received_bytes](auto &&r) {
                           self->readCallback(conn, p, cb, received_bytes, r);
                         });
        });

    //    conn->readSome(
    //        *read_bytes,
    //        kMaxMsgSize,
    //        [self{shared_from_this()}, conn, p, cb{std::move(cb)},
    //        read_bytes](
    //            auto &&r) { self->readCallback(conn, p, cb, read_bytes,r); });
  }

  void Plaintext::readCallback(
      std::shared_ptr<connection::RawConnection> conn,  // NOLINT
      const MaybePeerId &p,
=======
            auto &&r) { self->readCallback(conn, p, cb, read_bytes,r); });
  }

  void Plaintext::readCallback(
      std::shared_ptr<connection::RawConnection> conn,
      const MaybePeerId& p,
>>>>>>> 392cce13
      const SecConnCallbackFunc &cb,
      const std::shared_ptr<std::vector<uint8_t>> &read_bytes,
      outcome::result<size_t> read_call_res) const {
    PLAINTEXT_OUTCOME_TRY(r, read_call_res, conn, cb);
    PLAINTEXT_OUTCOME_TRY(
        in_exchange_msg, marshaller_->unmarshal(*read_bytes), conn, cb);
    auto received_pid = in_exchange_msg.value().peer_id;
    auto pkey = in_exchange_msg.value().pubkey;
    auto derived_pid = peer::PeerId::fromPublicKey(pkey);
    if (received_pid != derived_pid) {
      conn->close();
      cb(Error::INVALID_PEER_ID);
    }
    if (p.has_value()) {
      if (received_pid != p.value()) {
        conn->close();
        cb(Error::INVALID_PEER_ID);
      }
    }

    cb(std::make_shared<connection::PlaintextConnection>(
        std::move(conn), idmgr_->getKeyPair().publicKey, std::move(pkey)));
  }

}  // namespace libp2p::security<|MERGE_RESOLUTION|>--- conflicted
+++ resolved
@@ -58,34 +58,28 @@
 
   void Plaintext::secureOutbound(
       std::shared_ptr<connection::RawConnection> outbound,
-<<<<<<< HEAD
-      const peer::PeerId &p,
-=======
       const peer::PeerId& p,
->>>>>>> 392cce13
       SecConnCallbackFunc cb) {
     sendExchangeMsg(outbound, cb);
     receiveExchangeMsg(outbound, p, cb);
   }
+      const peer::PeerId &p,
+      SecConnCallbackFunc cb) {
+    sendExchangeMsg(outbound, cb);
+    receiveExchangeMsg(outbound, p, cb);
+  }
 
   void Plaintext::sendExchangeMsg(
-<<<<<<< HEAD
       const std::shared_ptr<connection::RawConnection> &conn,
       SecConnCallbackFunc cb) const {
     auto public_key = idmgr_->getId().toBase58();
 
     PLAINTEXT_OUTCOME_TRY(out_msg_res,
-=======
-      const std::shared_ptr<connection::RawConnection>& conn,
-      SecConnCallbackFunc cb) const {
-    PLAINTEXT_OUTCOME_TRY(out_msg,
->>>>>>> 392cce13
                           marshaller_->marshal(plaintext::ExchangeMessage{
                               .pubkey = idmgr_->getKeyPair().publicKey,
                               .peer_id = idmgr_->getId()}),
                           conn,
                           cb);
-<<<<<<< HEAD
 
     auto out_msg = out_msg_res.value();
     auto len = out_msg.size();
@@ -95,20 +89,44 @@
     auto b1 = (uint8_t)(len >> 8);
     auto b0 = (uint8_t)(len >> 0);
 
-    conn->write(std::vector<uint8_t>{b3, b2, b1, b0},
-                4,
-                [out_msg, conn, cb{std::move(cb)}](auto &&res) {
-=======
+  void Plaintext::sendExchangeMsg(
+      const std::shared_ptr<connection::RawConnection>& conn,
+      SecConnCallbackFunc cb) const {
+    PLAINTEXT_OUTCOME_TRY(out_msg,
+                          marshaller_->marshal(plaintext::ExchangeMessage{
+                              .pubkey = idmgr_->getKeyPair().publicKey,
+                              .peer_id = idmgr_->getId()}),
+                          conn,
+                          cb);
     conn->write(out_msg.value(),
                 out_msg.value().size(),
                 [cb{std::move(cb)}, conn](auto &&res) {
->>>>>>> 392cce13
                   if (res.has_error()) {
                     conn->close();
                     cb(Error::EXCHANGE_SEND_ERROR);
                   }
-<<<<<<< HEAD
-
+                });
+  }
+    conn->write(std::vector<uint8_t>{b3, b2, b1, b0},
+                4,
+                [out_msg, conn, cb{std::move(cb)}](auto &&res) {
+                  if (res.has_error()) {
+                    conn->close();
+                    cb(Error::EXCHANGE_SEND_ERROR);
+                  }
+
+  void Plaintext::receiveExchangeMsg(
+      const std::shared_ptr<connection::RawConnection> &conn,
+      const MaybePeerId& p,
+      SecConnCallbackFunc cb) const {
+    constexpr size_t kMaxMsgSize = 10000;
+    auto read_bytes = std::make_shared<std::vector<uint8_t>>(kMaxMsgSize);
+    conn->readSome(
+        *read_bytes,
+        kMaxMsgSize,
+        [self{shared_from_this()}, conn, p, cb{std::move(cb)}, read_bytes](
+            auto &&r) { self->readCallback(conn, p, cb, read_bytes,r); });
+  }
                   conn->write(out_msg, out_msg.size(), [cb, conn](auto &&res) {
                     if (res.has_error()) {
                       conn->close();
@@ -130,22 +148,10 @@
     constexpr size_t kMaxMsgSize = 4;  // we read uint32_t first
     auto read_bytes = std::make_shared<std::vector<uint8_t>>(kMaxMsgSize);
 
-=======
-                });
-  }
-
-  void Plaintext::receiveExchangeMsg(
-      const std::shared_ptr<connection::RawConnection> &conn,
-      const MaybePeerId& p,
-      SecConnCallbackFunc cb) const {
-    constexpr size_t kMaxMsgSize = 10000;
-    auto read_bytes = std::make_shared<std::vector<uint8_t>>(kMaxMsgSize);
->>>>>>> 392cce13
     conn->readSome(
         *read_bytes,
         kMaxMsgSize,
         [self{shared_from_this()}, conn, p, cb{std::move(cb)}, read_bytes](
-<<<<<<< HEAD
             auto &&r) {
           auto bytes_size = deserialize_uint32(*read_bytes);
 
@@ -164,18 +170,9 @@
     //        read_bytes](
     //            auto &&r) { self->readCallback(conn, p, cb, read_bytes,r); });
   }
-
-  void Plaintext::readCallback(
-      std::shared_ptr<connection::RawConnection> conn,  // NOLINT
-      const MaybePeerId &p,
-=======
-            auto &&r) { self->readCallback(conn, p, cb, read_bytes,r); });
-  }
-
   void Plaintext::readCallback(
       std::shared_ptr<connection::RawConnection> conn,
       const MaybePeerId& p,
->>>>>>> 392cce13
       const SecConnCallbackFunc &cb,
       const std::shared_ptr<std::vector<uint8_t>> &read_bytes,
       outcome::result<size_t> read_call_res) const {
@@ -199,5 +196,31 @@
     cb(std::make_shared<connection::PlaintextConnection>(
         std::move(conn), idmgr_->getKeyPair().publicKey, std::move(pkey)));
   }
+  void Plaintext::readCallback(
+      std::shared_ptr<connection::RawConnection> conn,  // NOLINT
+      const MaybePeerId &p,
+      const SecConnCallbackFunc &cb,
+      const std::shared_ptr<std::vector<uint8_t>> &read_bytes,
+      outcome::result<size_t> read_call_res) const {
+    PLAINTEXT_OUTCOME_TRY(r, read_call_res, conn, cb);
+    PLAINTEXT_OUTCOME_TRY(
+        in_exchange_msg, marshaller_->unmarshal(*read_bytes), conn, cb);
+    auto received_pid = in_exchange_msg.value().peer_id;
+    auto pkey = in_exchange_msg.value().pubkey;
+    auto derived_pid = peer::PeerId::fromPublicKey(pkey);
+    if (received_pid != derived_pid) {
+      conn->close();
+      cb(Error::INVALID_PEER_ID);
+    }
+    if (p.has_value()) {
+      if (received_pid != p.value()) {
+        conn->close();
+        cb(Error::INVALID_PEER_ID);
+      }
+    }
+
+    cb(std::make_shared<connection::PlaintextConnection>(
+        std::move(conn), idmgr_->getKeyPair().publicKey, std::move(pkey)));
+  }
 
 }  // namespace libp2p::security