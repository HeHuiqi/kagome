--- conflicted
+++ resolved
@@ -129,9 +129,5 @@
                         ::testing::Values(
                             // ports are not freed, so new ports each time
                             Config{1u, 1u, 40510u, 2s, 2s, 200ms},
-<<<<<<< HEAD
-                            Config{2u, 1u, 40510u, 2s, 2s, 200ms}//,
-                            /*Config{5u, 5u, 40510u, 20s, 4s, 1000ms}*/));
-=======
                             Config{2u, 1u, 40510u, 2s, 2s, 200ms}));
->>>>>>> 5eb4abe1
+                            /*Config{5u, 5u, 40510u, 20s, 4s, 1000ms}));*/